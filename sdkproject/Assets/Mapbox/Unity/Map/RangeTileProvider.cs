--- conflicted
+++ resolved
@@ -17,12 +17,7 @@
 		internal override void OnInitialized()
 		{
 			var centerTile = TileCover.CoordinateToTileId(_map.CenterLatitudeLongitude, _map.Zoom);
-<<<<<<< HEAD
-			SetCentralTile(centerTile);
-			for (int x = (int)(centerTile.X- _range.x); x <= (centerTile.X + _range.z); x++)
-=======
 			for (int x = (int)(centerTile.X - _west); x <= (centerTile.X + _east); x++)
->>>>>>> cbfcac0e
 			{
 				for (int y = (int)(centerTile.Y - _north); y <= (centerTile.Y + _south); y++)
 				{
